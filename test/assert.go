/*
Copyright © 2021 ConsenSys Software Inc.

Licensed under the Apache License, Version 2.0 (the "License");
you may not use this file except in compliance with the License.
You may obtain a copy of the License at

    http://www.apache.org/licenses/LICENSE-2.0

Unless required by applicable law or agreed to in writing, software
distributed under the License is distributed on an "AS IS" BASIS,
WITHOUT WARRANTIES OR CONDITIONS OF ANY KIND, either express or implied.
See the License for the specific language governing permissions and
limitations under the License.
*/

package test

import (
	"errors"
	"fmt"
	"reflect"
	"strings"
	"testing"

	"github.com/consensys/gnark"
	"github.com/consensys/gnark-crypto/ecc"
	"github.com/consensys/gnark/backend"
	"github.com/consensys/gnark/backend/groth16"
	"github.com/consensys/gnark/backend/plonk"
	"github.com/consensys/gnark/backend/witness"
	"github.com/consensys/gnark/frontend"
	"github.com/consensys/gnark/frontend/compiled"
	"github.com/consensys/gnark/frontend/cs/r1cs"
	"github.com/consensys/gnark/frontend/cs/scs"
	"github.com/stretchr/testify/require"
)

var (
	ErrCompilationNotDeterministic = errors.New("compilation is not deterministic")
	ErrInvalidWitnessSolvedCS      = errors.New("invalid witness solved the constraint system")
	ErrInvalidWitnessVerified      = errors.New("invalid witness resulted in a valid proof")
)

// Assert is a helper to test circuits
type Assert struct {
	t *testing.T
	*require.Assertions
	compiled map[string]frontend.CompiledConstraintSystem // cache compilation
}

// NewAssert returns an Assert helper embedding a testify/require object for convenience
//
// The Assert object caches the compiled circuit:
//
// the first call to assert.ProverSucceeded/Failed will compile the circuit for n curves, m backends
// and subsequent calls will re-use the result of the compilation, if available.
func NewAssert(t *testing.T) *Assert {
	return &Assert{t: t, Assertions: require.New(t), compiled: make(map[string]frontend.CompiledConstraintSystem)}
}

// Run runs the test function fn as a subtest. The subtest is parametrized by
// the description strings descs.
func (assert *Assert) Run(fn func(assert *Assert), descs ...string) {
	desc := strings.Join(descs, "/")
	assert.t.Run(desc, func(t *testing.T) {
		// TODO(ivokub): access to compiled cache is not synchronized -- running
		// the tests in parallel will result in undetermined behaviour. A better
		// approach would be to synchronize compiled and run the tests in
		// parallel for a potential speedup.
		assert := &Assert{t, require.New(t), assert.compiled}
		fn(assert)
	})
}

// Log logs using the test instance logger.
func (assert *Assert) Log(v ...interface{}) {
	assert.t.Log(v...)
}

// ProverSucceeded fails the test if any of the following step errored:
//
// 1. compiles the circuit (or fetch it from the cache)
// 2. using the test execution engine, executes the circuit with provided witness
// 3. run Setup / Prove / Verify with the backend
// 4. if set, (de)serializes the witness and call ReadAndProve and ReadAndVerify on the backend
//
// By default, this tests on all curves and proving schemes supported by gnark. See available TestingOption.
func (assert *Assert) ProverSucceeded(circuit frontend.Circuit, validAssignment frontend.Circuit, opts ...TestingOption) {

	opt := assert.options(opts...)

	// for each {curve, backend} tuple
	for _, curve := range opt.curves {
		curve := curve
		// parse the assignment and instantiate the witness
		validWitness, err := frontend.NewWitness(validAssignment, curve.ScalarField())
		assert.NoError(err, "can't parse valid assignment")

		validPublicWitness, err := frontend.NewWitness(validAssignment, curve.ScalarField(), frontend.PublicOnly())
		assert.NoError(err, "can't parse valid assignment")

		if opt.witnessSerialization {
			// do a round trip marshalling test
			assert.Run(func(assert *Assert) {
				assert.t.Parallel()
				assert.marshalWitness(validWitness, curve, JSON)
			}, curve.String(), "marshal/json")
			assert.Run(func(assert *Assert) {
				assert.t.Parallel()
				assert.marshalWitness(validWitness, curve, Binary)
			}, curve.String(), "marshal/binary")
			assert.Run(func(assert *Assert) {
				assert.t.Parallel()
				assert.marshalWitness(validPublicWitness, curve, JSON, frontend.PublicOnly())
			}, curve.String(), "marshal-public/json")
			assert.Run(func(assert *Assert) {
				assert.t.Parallel()
				assert.marshalWitness(validPublicWitness, curve, Binary, frontend.PublicOnly())
			}, curve.String(), "marshal-public/binary")
		}

		for _, b := range opt.backends {

			b := b
			assert.Run(func(assert *Assert) {

				checkError := func(err error) { assert.checkError(err, b, curve, validWitness) }

				// 1- compile the circuit
				ccs, err := assert.compile(circuit, curve, b, opt.compileOpts)
				checkError(err)

				// must not error with big int test engine (only the curveID is needed for this test)
<<<<<<< HEAD
				err = IsSolved(circuit, validAssignment, curve)
=======
				err = IsSolved(circuit, validAssignment, curve.ScalarField())
>>>>>>> 718a3e8a
				checkError(err)

				assert.t.Parallel()

				switch b {
				case backend.GROTH16:
					pk, vk, err := groth16.Setup(ccs)
					checkError(err)

					// ensure prove / verify works well with valid witnesses

					proof, err := groth16.Prove(ccs, pk, validWitness, opt.proverOpts...)
					checkError(err)

					err = groth16.Verify(proof, vk, validPublicWitness)
					checkError(err)

				case backend.PLONK:
					srs, err := NewKZGSRS(ccs)
					checkError(err)

					pk, vk, err := plonk.Setup(ccs, srs)
					checkError(err)

					correctProof, err := plonk.Prove(ccs, pk, validWitness, opt.proverOpts...)
					checkError(err)

					err = plonk.Verify(correctProof, vk, validPublicWitness)
					checkError(err)

				default:
					panic("backend not implemented")
				}
			}, curve.String(), b.String())
		}
	}

	// TODO may not be the right place, but ensures all our tests call these minimal tests
	// (like filling a witness with zeroes, or binary values, ...)
	assert.Run(func(assert *Assert) {
		assert.Fuzz(circuit, 5, opts...)
	}, "fuzz")
}

// ProverSucceeded fails the test if any of the following step errored:
//
// 1. compiles the circuit (or fetch it from the cache)
// 2. using the test execution engine, executes the circuit with provided witness (must fail)
// 3. run Setup / Prove / Verify with the backend (must fail)
//
// By default, this tests on all curves and proving schemes supported by gnark. See available TestingOption.
func (assert *Assert) ProverFailed(circuit frontend.Circuit, invalidAssignment frontend.Circuit, opts ...TestingOption) {

	opt := assert.options(opts...)

	popts := append(opt.proverOpts, backend.IgnoreSolverError())

	for _, curve := range opt.curves {

		// parse assignment
		invalidWitness, err := frontend.NewWitness(invalidAssignment, curve.ScalarField())
		assert.NoError(err, "can't parse invalid assignment")
		invalidPublicWitness, err := frontend.NewWitness(invalidAssignment, curve.ScalarField(), frontend.PublicOnly())
		assert.NoError(err, "can't parse invalid assignment")

		for _, b := range opt.backends {
			curve := curve
			b := b
			assert.Run(func(assert *Assert) {

				checkError := func(err error) { assert.checkError(err, b, curve, invalidWitness) }
				mustError := func(err error) { assert.mustError(err, b, curve, invalidWitness) }

				// 1- compile the circuit
				ccs, err := assert.compile(circuit, curve, b, opt.compileOpts)
				checkError(err)

				// must error with big int test engine (only the curveID is needed here)
<<<<<<< HEAD
				err = IsSolved(circuit, invalidAssignment, curve)
=======
				err = IsSolved(circuit, invalidAssignment, curve.ScalarField())
>>>>>>> 718a3e8a
				mustError(err)

				assert.t.Parallel()
				err = ccs.IsSolved(invalidPublicWitness)
				mustError(err)

				switch b {
				case backend.GROTH16:
					pk, vk, err := groth16.Setup(ccs)
					checkError(err)

					proof, _ := groth16.Prove(ccs, pk, invalidWitness, popts...)

					err = groth16.Verify(proof, vk, invalidPublicWitness)
					mustError(err)

				case backend.PLONK:
					srs, err := NewKZGSRS(ccs)
					checkError(err)

					pk, vk, err := plonk.Setup(ccs, srs)
					checkError(err)

					incorrectProof, _ := plonk.Prove(ccs, pk, invalidWitness, popts...)
					err = plonk.Verify(incorrectProof, vk, invalidPublicWitness)
					mustError(err)

				default:
					panic("backend not implemented")
				}
			}, curve.String(), b.String())
		}
	}
}

func (assert *Assert) SolvingSucceeded(circuit frontend.Circuit, validWitness frontend.Circuit, opts ...TestingOption) {

	opt := assert.options(opts...)

	for _, curve := range opt.curves {
		for _, b := range opt.backends {
			curve := curve
			b := b
			assert.Run(func(assert *Assert) {
				assert.solvingSucceeded(circuit, validWitness, b, curve, &opt)
			}, curve.String(), b.String())
		}
	}
}

func (assert *Assert) solvingSucceeded(circuit frontend.Circuit, validAssignment frontend.Circuit, b backend.ID, curve ecc.ID, opt *testingConfig) {
	// parse assignment
	validWitness, err := frontend.NewWitness(validAssignment, curve.ScalarField())
	assert.NoError(err, "can't parse valid assignment")

	checkError := func(err error) { assert.checkError(err, b, curve, validWitness) }

	// 1- compile the circuit
	ccs, err := assert.compile(circuit, curve, b, opt.compileOpts)
	checkError(err)

	// must not error with big int test engine
<<<<<<< HEAD
	err = IsSolved(circuit, validAssignment, curve, WithBackend(b))
=======
	err = IsSolved(circuit, validAssignment, curve.ScalarField())
>>>>>>> 718a3e8a
	checkError(err)

	err = ccs.IsSolved(validWitness, opt.proverOpts...)
	checkError(err)

}

func (assert *Assert) SolvingFailed(circuit frontend.Circuit, invalidWitness frontend.Circuit, opts ...TestingOption) {
	opt := assert.options(opts...)

	for _, curve := range opt.curves {
		for _, b := range opt.backends {
			curve := curve
			b := b
			assert.Run(func(assert *Assert) {
				assert.solvingFailed(circuit, invalidWitness, b, curve, &opt)
			}, curve.String(), b.String())
		}
	}
}

func (assert *Assert) solvingFailed(circuit frontend.Circuit, invalidAssignment frontend.Circuit, b backend.ID, curve ecc.ID, opt *testingConfig) {
	// parse assignment
	invalidWitness, err := frontend.NewWitness(invalidAssignment, curve.ScalarField())
	assert.NoError(err, "can't parse invalid assignment")

	checkError := func(err error) { assert.checkError(err, b, curve, invalidWitness) }
	mustError := func(err error) { assert.mustError(err, b, curve, invalidWitness) }

	// 1- compile the circuit
	ccs, err := assert.compile(circuit, curve, b, opt.compileOpts)
	checkError(err)

	// must error with big int test engine
<<<<<<< HEAD
	err = IsSolved(circuit, invalidAssignment, curve, WithBackend(b))
=======
	err = IsSolved(circuit, invalidAssignment, curve.ScalarField())
>>>>>>> 718a3e8a
	mustError(err)

	err = ccs.IsSolved(invalidWitness, opt.proverOpts...)
	mustError(err)

}

// GetCounters compiles (or fetch from the compiled circuit cache) the circuit with set backends and curves
// and returns measured counters
func (assert *Assert) GetCounters(circuit frontend.Circuit, opts ...TestingOption) []compiled.Counter {
	opt := assert.options(opts...)

	var r []compiled.Counter

	for _, curve := range opt.curves {
		for _, b := range opt.backends {
			curve := curve
			b := b
			assert.Run(func(assert *Assert) {
				ccs, err := assert.compile(circuit, curve, b, opt.compileOpts)
				assert.NoError(err)
				r = append(r, ccs.GetCounters()...)
			}, curve.String(), b.String())
		}
	}

	return r
}

// Fuzz fuzzes the given circuit by instantiating "randomized" witnesses and cross checking
// execution result between constraint system solver and big.Int test execution engine
//
// note: this is experimental and will be more tightly integrated with go1.18 built-in fuzzing
func (assert *Assert) Fuzz(circuit frontend.Circuit, fuzzCount int, opts ...TestingOption) {
	opt := assert.options(opts...)

	// first we clone the circuit
	// then we parse the frontend.Variable and set them to a random value  or from our interesting pool
	// (% of allocations to be tuned)
	w := shallowClone(circuit)

	fillers := []filler{randomFiller, binaryFiller, seedFiller}

	for _, curve := range opt.curves {
		for _, b := range opt.backends {
			curve := curve
			b := b
			assert.Run(func(assert *Assert) {
				// this puts the compiled circuit in the cache
				// we do this here in case our fuzzWitness method mutates some references in the circuit
				// (like []frontend.Variable) before cleaning up
				_, err := assert.compile(circuit, curve, b, opt.compileOpts)
				assert.NoError(err)
				valid := 0
				// "fuzz" with zeros
				valid += assert.fuzzer(zeroFiller, circuit, w, b, curve, &opt)

				for i := 0; i < fuzzCount; i++ {
					for _, f := range fillers {
						valid += assert.fuzzer(f, circuit, w, b, curve, &opt)
					}
				}

			}, curve.String(), b.String())

		}
	}
}

func (assert *Assert) fuzzer(fuzzer filler, circuit, w frontend.Circuit, b backend.ID, curve ecc.ID, opt *testingConfig) int {
	// fuzz a witness
	fuzzer(w, curve)

<<<<<<< HEAD
	errVars := IsSolved(circuit, w, curve, WithBackend(b))
	errConsts := IsSolved(circuit, w, curve, WithBackend(b), SetAllVariablesAsConstants())
=======
	errVars := IsSolved(circuit, w, curve.ScalarField())
	errConsts := IsSolved(circuit, w, curve.ScalarField(), SetAllVariablesAsConstants())
>>>>>>> 718a3e8a

	if errVars == nil && errConsts == nil {
		// valid witness
		assert.solvingSucceeded(circuit, w, b, curve, opt)
		return 1
	}

	// invalid witness
	assert.solvingFailed(circuit, w, b, curve, opt)
	return 0
}

func (assert *Assert) getCircuitAddr(circuit frontend.Circuit) (uintptr, error) {
	vCircuit := reflect.ValueOf(circuit)
	if vCircuit.Kind() != reflect.Ptr {
		return 0, errors.New("frontend.Circuit methods must be defined on pointer receiver")
	}
	return vCircuit.Pointer(), nil
}

// compile the given circuit for given curve and backend, if not already present in cache
func (assert *Assert) compile(circuit frontend.Circuit, curveID ecc.ID, backendID backend.ID, compileOpts []frontend.CompileOption) (frontend.CompiledConstraintSystem, error) {
	addr, err := assert.getCircuitAddr(circuit)
	if err != nil {
		return nil, err
	}

	key := fmt.Sprintf("%d%d%s%d", curveID, backendID, reflect.TypeOf(circuit).String(), addr)

	// check if we already compiled it
	if ccs, ok := assert.compiled[key]; ok {
		return ccs, nil
	}

	var newBuilder frontend.NewBuilder

	switch backendID {
	case backend.GROTH16:
		newBuilder = r1cs.NewBuilder
	case backend.PLONK:
		newBuilder = scs.NewBuilder
	default:
		panic("not implemented")
	}

	// else compile it and ensure it is deterministic
	ccs, err := frontend.Compile(curveID.ScalarField(), newBuilder, circuit, compileOpts...)
	if err != nil {
		return nil, err
	}

	_ccs, err := frontend.Compile(curveID.ScalarField(), newBuilder, circuit, compileOpts...)
	if err != nil {
		return nil, fmt.Errorf("%w: %v", ErrCompilationNotDeterministic, err)
	}

	if !reflect.DeepEqual(ccs, _ccs) {
		return nil, ErrCompilationNotDeterministic
	}

	// // add the compiled circuit to the cache
	assert.compiled[key] = ccs

	return ccs, nil
}

// default options
func (assert *Assert) options(opts ...TestingOption) testingConfig {
	// apply options
	opt := testingConfig{
		witnessSerialization: true,
		backends:             backend.Implemented(),
		curves:               gnark.Curves(),
	}
	for _, option := range opts {
		err := option(&opt)
		assert.NoError(err, "parsing TestingOption")
	}

	if testing.Short() {
		// if curves are all there, we just test with bn254
		if reflect.DeepEqual(opt.curves, gnark.Curves()) {
			opt.curves = []ecc.ID{ecc.BN254}
		}
	}
	return opt
}

// ensure the error is set, else fails the test
func (assert *Assert) mustError(err error, backendID backend.ID, curve ecc.ID, witness *witness.Witness) {
	if err != nil {
		return
	}
	var json string
	bjson, err := witness.MarshalJSON()
	if err != nil {
		json = err.Error()
	} else {
		json = string(bjson)
	}

	e := fmt.Errorf("did not error (but should have) %s(%s)\nwitness:%s", backendID.String(), curve.String(), json)
	assert.FailNow(e.Error())
}

// ensure the error is nil, else fails the test
func (assert *Assert) checkError(err error, backendID backend.ID, curve ecc.ID, witness *witness.Witness) {
	if err == nil {
		return
	}

	var json string
	e := fmt.Errorf("%s(%s): %w", backendID.String(), curve.String(), err)

	bjson, err := witness.MarshalJSON()
	if err != nil {
		json = err.Error()
	} else {
		json = string(bjson)
	}
	e = fmt.Errorf("%w\nwitness:%s", e, json)

	assert.FailNow(e.Error())
}

type marshaller uint8

const (
	JSON marshaller = iota
	Binary
)

func (m marshaller) String() string {
	if m == JSON {
		return "JSON"
	}
	return "Binary"
}

func (assert *Assert) marshalWitness(w *witness.Witness, curveID ecc.ID, m marshaller, opts ...frontend.WitnessOption) {
	marshal := w.MarshalBinary
	if m == JSON {
		marshal = w.MarshalJSON
	}

	// serialize the vector to binary
	data, err := marshal()
	assert.NoError(err)

	// re-read
	witness := witness.Witness{CurveID: curveID, Schema: w.Schema}
	unmarshal := witness.UnmarshalBinary
	if m == JSON {
		unmarshal = witness.UnmarshalJSON
	}
	err = unmarshal(data)
	assert.NoError(err)

	witnessMatch := reflect.DeepEqual(*w, witness)

	if !witnessMatch {
		assert.Log("original json", string(data))
		// assert.Log("original vector", w.Vector)
		// assert.Log("reconstructed vector", witness.Vector)
	}

	assert.True(witnessMatch, m.String()+" round trip marshaling failed")
}<|MERGE_RESOLUTION|>--- conflicted
+++ resolved
@@ -132,11 +132,7 @@
 				checkError(err)
 
 				// must not error with big int test engine (only the curveID is needed for this test)
-<<<<<<< HEAD
-				err = IsSolved(circuit, validAssignment, curve)
-=======
 				err = IsSolved(circuit, validAssignment, curve.ScalarField())
->>>>>>> 718a3e8a
 				checkError(err)
 
 				assert.t.Parallel()
@@ -215,11 +211,7 @@
 				checkError(err)
 
 				// must error with big int test engine (only the curveID is needed here)
-<<<<<<< HEAD
-				err = IsSolved(circuit, invalidAssignment, curve)
-=======
 				err = IsSolved(circuit, invalidAssignment, curve.ScalarField())
->>>>>>> 718a3e8a
 				mustError(err)
 
 				assert.t.Parallel()
@@ -282,11 +274,7 @@
 	checkError(err)
 
 	// must not error with big int test engine
-<<<<<<< HEAD
-	err = IsSolved(circuit, validAssignment, curve, WithBackend(b))
-=======
 	err = IsSolved(circuit, validAssignment, curve.ScalarField())
->>>>>>> 718a3e8a
 	checkError(err)
 
 	err = ccs.IsSolved(validWitness, opt.proverOpts...)
@@ -321,11 +309,7 @@
 	checkError(err)
 
 	// must error with big int test engine
-<<<<<<< HEAD
-	err = IsSolved(circuit, invalidAssignment, curve, WithBackend(b))
-=======
 	err = IsSolved(circuit, invalidAssignment, curve.ScalarField())
->>>>>>> 718a3e8a
 	mustError(err)
 
 	err = ccs.IsSolved(invalidWitness, opt.proverOpts...)
@@ -399,13 +383,8 @@
 	// fuzz a witness
 	fuzzer(w, curve)
 
-<<<<<<< HEAD
-	errVars := IsSolved(circuit, w, curve, WithBackend(b))
-	errConsts := IsSolved(circuit, w, curve, WithBackend(b), SetAllVariablesAsConstants())
-=======
 	errVars := IsSolved(circuit, w, curve.ScalarField())
 	errConsts := IsSolved(circuit, w, curve.ScalarField(), SetAllVariablesAsConstants())
->>>>>>> 718a3e8a
 
 	if errVars == nil && errConsts == nil {
 		// valid witness
